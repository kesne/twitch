{
  "name": "twitch-chat-client",
<<<<<<< HEAD
  "version": "2.3.11",
=======
  "version": "3.0.0-pre.10",
>>>>>>> 9e0d87f6
  "description": "Interact with the Twitch Messaging Interface (aka Twitch chat).",
  "main": "lib",
  "types": "lib/index",
  "repository": {
    "type": "git",
    "url": "https://github.com/d-fischer/twitch.git",
    "directory": "packages/twitch-chat-client"
  },
  "author": "Daniel Fischer <fischer.daniel94@gmail.com>",
  "license": "MIT",
  "dependencies": {
    "@d-fischer/logger": "^0.1.0",
    "ircv3": "^0.17.3",
    "tslib": "^1.9.3"
  },
  "devDependencies": {
<<<<<<< HEAD
    "twitch": "^2.2.8"
=======
    "twitch": "^3.0.0-pre.7"
>>>>>>> 9e0d87f6
  },
  "peerDependencies": {
    "twitch": "^3.0.0-pre.1"
  },
  "files": [
    "LICENSE",
    "README.md",
    "lib"
  ],
  "scripts": {
    "build": "tsc",
    "rebuild": "rimraf lib && yarn run build",
    "docs": "documen.ts"
  }
}<|MERGE_RESOLUTION|>--- conflicted
+++ resolved
@@ -1,10 +1,6 @@
 {
   "name": "twitch-chat-client",
-<<<<<<< HEAD
-  "version": "2.3.11",
-=======
   "version": "3.0.0-pre.10",
->>>>>>> 9e0d87f6
   "description": "Interact with the Twitch Messaging Interface (aka Twitch chat).",
   "main": "lib",
   "types": "lib/index",
@@ -21,11 +17,7 @@
     "tslib": "^1.9.3"
   },
   "devDependencies": {
-<<<<<<< HEAD
-    "twitch": "^2.2.8"
-=======
     "twitch": "^3.0.0-pre.7"
->>>>>>> 9e0d87f6
   },
   "peerDependencies": {
     "twitch": "^3.0.0-pre.1"
